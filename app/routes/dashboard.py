--- conflicted
+++ resolved
@@ -18,7 +18,6 @@
     if session.get('is_admin'):
         return redirect(url_for('admin.users'))
 
-<<<<<<< HEAD
     user_id = current_user.id
     automations = Automation.query.filter_by(user_id=user_id).all()
 
@@ -61,15 +60,6 @@
 
     return Response(generate(), mimetype='text/event-stream')
 
-=======
-    user_id = session.get('user_id')
-    automations = Automation.query.filter_by(user_id=user_id).all()
-    logs = WebhookLog.query.join(Automation).filter(
-        Automation.user_id == user_id
-    ).order_by(WebhookLog.timestamp.desc()).limit(100).all()
-
-    return render_template('dashboard.html', automations=automations, logs=logs)
->>>>>>> d31d16c3
 
 
 @bp.route('/clear-logs', methods=['POST'])
