// Common utilities for webhook manager
const WebhookManager = {
    toggleJson: function(event) {
        const container = event.target.closest('.payload-container');
        const compact = container.querySelector('.json-compact');
        const pretty = container.querySelector('.json-pretty');
        const button = container.querySelector('.toggle-json');
        
        if (compact.style.display === 'none') {
            compact.style.display = 'block';
            pretty.style.display = 'none';
            button.textContent = 'Expand';
        } else {
            compact.style.display = 'none';
            pretty.style.display = 'block';
            button.textContent = 'Collapse';
        }
    },

    toggleAutomationStatus: function(automationId, isActive, isAdmin = false) {
        const button = document.querySelector(`.status-button[data-automation-id="${automationId}"]`);
        if (button) {
            button.disabled = true; // Prevent multiple clicks
        }

        const endpoint = isAdmin ? 
            `/admin/api/automation/${automationId}/${isActive ? 'deactivate' : 'activate'}` :
            `/${isActive ? 'deactivate' : 'activate'}-automation/${automationId}`;
        
        return fetch(endpoint, {
            method: 'POST',
            headers: {
                'Content-Type': 'application/json',
                'Accept': 'application/json'
            }
        })
        .then(response => response.json())
        .then(data => {
            if (data.error) {
                throw new Error(data.error);
            }

            if (button) {
                const newIsActive = !isActive;
                button.textContent = newIsActive ? 'Active' : 'Inactive';
                button.classList.remove(newIsActive ? 'btn-danger' : 'btn-success');
                button.classList.add(newIsActive ? 'btn-success' : 'btn-danger');
                button.dataset.isActive = newIsActive.toString();
                button.disabled = false;

                // Update row styling
                const row = button.closest('.automation-row');
                if (row) {
                    row.classList.toggle('text-muted', !newIsActive);
                }
            }
            return data;
        })
        .catch(error => {
            if (button) {
                button.disabled = false;
            }
            throw error;
        });
    },

    toggleAutomationDetails: function(row) {
        const chevron = row.querySelector('.chevron-icon');
        const detailsDiv = row.querySelector('.automation-details');
        if (detailsDiv) {
            const isHidden = detailsDiv.style.display === 'none';
            detailsDiv.style.display = isHidden ? 'block' : 'none';
            chevron.classList.toggle('fa-chevron-down', isHidden);
            chevron.classList.toggle('fa-chevron-right', !isHidden);
        }
    },

    initializeEventListeners: function() {
<<<<<<< HEAD
        // Remove existing event listeners
        document.querySelectorAll('.automation-header').forEach(header => {
            const oldHeader = header.cloneNode(true);
            header.parentNode.replaceChild(oldHeader, header);
        });

        // Create New Automation button
        const createBtn = document.getElementById('createAutomationBtn');
        if (createBtn) {
            createBtn.addEventListener('click', function() {
                const modal = new bootstrap.Modal(document.getElementById('createAutomationModal'));
                modal.show();
            });
        }

        // JSON toggle buttons
        document.querySelectorAll('.toggle-json').forEach(button => {
            button.addEventListener('click', this.toggleJson);
        });
=======
        // ... other event listeners ...
>>>>>>> d31d16c3

        // Status toggle buttons
        document.querySelectorAll('.status-button').forEach(button => {
            button.addEventListener('click', (e) => {
                e.stopPropagation(); // Prevent row expansion when clicking status button
                const automationId = button.dataset.automationId;
                const isActive = JSON.parse(button.dataset.isActive);
                const isAdmin = button.dataset.isAdmin === 'true';

                WebhookManager.toggleAutomationStatus(automationId, isActive, isAdmin)
<<<<<<< HEAD
=======
                    .then(() => {
                        // Update button state without page reload
                        this.textContent = isActive ? 'Inactive' : 'Active';
                        this.classList.toggle('btn-success');
                        this.classList.toggle('btn-danger');
                        this.dataset.isActive = (!isActive).toString();

                        // Update the automation row style
                        const automationRow = this.closest('.automation-row');
                        if (automationRow) {
                            automationRow.classList.toggle('text-muted', !isActive);
                        }
                    })
>>>>>>> d31d16c3
                    .catch(error => alert('Error: ' + error.message));
            });
        });

<<<<<<< HEAD
        // Edit buttons
        document.querySelectorAll('.edit-automation-name').forEach(button => {
            button.addEventListener('click', (e) => {
                e.stopPropagation(); // Prevent row expansion when clicking edit button
                const automationId = button.dataset.automationId;
                const automationName = button.dataset.automationName;
                
                // Set up edit modal
                const modal = new bootstrap.Modal(document.getElementById('editAutomationModal'));
                const nameInput = document.getElementById('editAutomationName');
                const idInput = document.getElementById('editAutomationId');
                
                nameInput.value = automationName;
                idInput.value = automationId;
                
                modal.show();
            });
        });

        // Automation header click handlers
        document.querySelectorAll('.automation-header').forEach(header => {
            header.addEventListener('click', (e) => {
                if (!e.target.closest('button')) {  // Ignore clicks on buttons
                    const row = header.closest('.automation-row');
                    WebhookManager.toggleAutomationDetails(row);
                }
            });
        });

        // Create Automation form
        const createForm = document.getElementById('createAutomationForm');
        if (createForm) {
            createForm.addEventListener('submit', function(e) {
                e.preventDefault();
                const nameInput = document.getElementById('automationName');
                const name = nameInput.value.trim();
                
                if (!name) {
                    alert('Please enter an automation name');
                    return;
                }

                fetch('/create-automation', {
                    method: 'POST',
                    headers: {
                        'Content-Type': 'application/json',
                    },
                    body: JSON.stringify({ name: name })
                })
                .then(response => response.json())
                .then(data => {
                    if (data.error) {
                        throw new Error(data.error);
                    }
                    
                    // Add the new automation to the DOM at the top
                    const container = document.getElementById('automations-container');
                    const newAutomationHtml = `
                        <div class="automation-row" data-automation-id="${data.automation_id}">
                            <div class="automation-header">
                                <div class="d-flex justify-content-between align-items-center">
                                    <span>
                                        <i class="fas fa-chevron-right chevron-icon me-2"></i>
                                        ${name}
                                    </span>
                                    <div>
                                        <button class="btn btn-sm btn-secondary edit-automation-name" 
                                                data-automation-id="${data.automation_id}" 
                                                data-automation-name="${name}">
                                            Edit
                                        </button>
                                        <button class="btn btn-sm status-button btn-success" 
                                                data-automation-id="${data.automation_id}" 
                                                data-is-active="true">
                                            Active
                                        </button>
                                    </div>
                                </div>
                            </div>
                            <div class="automation-details" style="display: none;">
                                <div class="mb-3">
                                    <strong>Webhook URL:</strong>
                                    <input type="text" class="form-control" value="${data.webhook_url}" readonly>
                                </div>
                                <div class="mb-3">
                                    <strong>Template JSON:</strong>
                                    <pre class="bg-light p-3 mb-2"><code id="template-${data.automation_id}">${JSON.stringify(data.template, null, 2)}</code></pre>
                                </div>
                            </div>
                        </div>
                    `;
                    container.insertAdjacentHTML('afterbegin', newAutomationHtml);
                    
                    // Close the modal and reset the form
                    const modal = bootstrap.Modal.getInstance(document.getElementById('createAutomationModal'));
                    modal.hide();
                    createForm.reset();
                    
                    // Reinitialize event listeners for the new automation
                    WebhookManager.initializeEventListeners();
                })
                .catch(error => {
                    console.error('Error:', error);
                    alert('Error creating automation: ' + error.message);
                });
            });
        }

        // Save Changes button handler
        const saveChangesBtn = document.getElementById('saveAutomationChanges');
        if (saveChangesBtn) {
            saveChangesBtn.addEventListener('click', function() {
                const nameInput = document.getElementById('editAutomationName');
                const idInput = document.getElementById('editAutomationId');
                const name = nameInput.value.trim();
                const automationId = idInput.value;
                
                if (!name) {
                    alert('Please enter an automation name');
                    return;
                }

                fetch('/update_automation_name', {
                    method: 'POST',
                    headers: {
                        'Content-Type': 'application/json',
                    },
                    body: JSON.stringify({ 
                        automation_id: automationId,
                        name: name 
                    })
                })
                .then(response => response.json())
                .then(data => {
                    if (data.error) {
                        throw new Error(data.error);
                    }
                    
                    // Update the automation name in the DOM
                    const row = document.querySelector(`.automation-row[data-automation-id="${automationId}"]`);
                    const nameSpan = row.querySelector('.automation-header span');
                    const editButton = row.querySelector('.edit-automation-name');
                    
                    nameSpan.innerHTML = `
                        <i class="fas fa-chevron-right chevron-icon me-2"></i>
                        ${name}
                    `;
                    editButton.dataset.automationName = name;
                    
                    // Close the modal
                    const modal = bootstrap.Modal.getInstance(document.getElementById('editAutomationModal'));
                    modal.hide();
                })
                .catch(error => {
                    console.error('Error:', error);
                    alert('Error updating automation: ' + error.message);
                });
            });
        }

        // Delete Automation button handler
        const deleteBtn = document.getElementById('deleteAutomation');
        if (deleteBtn) {
            deleteBtn.addEventListener('click', function() {
                const automationId = document.getElementById('editAutomationId').value;
                
                if (confirm('Are you sure you want to delete this automation? This action cannot be undone.')) {
                    fetch('/delete_automation', {
                        method: 'POST',
                        headers: {
                            'Content-Type': 'application/json',
                        },
                        body: JSON.stringify({ automation_id: automationId })
                    })
                    .then(response => response.json())
                    .then(data => {
                        if (data.error) {
                            throw new Error(data.error);
                        }
                        
                        // Remove the automation from the DOM
                        const row = document.querySelector(`.automation-row[data-automation-id="${automationId}"]`);
                        if (row) {
                            row.remove();
                        }
                        
                        // Close the modal
                        const modal = bootstrap.Modal.getInstance(document.getElementById('editAutomationModal'));
                        modal.hide();
                    })
                    .catch(error => {
                        console.error('Error:', error);
                        alert('Error deleting automation: ' + error.message);
                    });
                }
            });
        }
=======
        // Sorting functionality
        document.querySelectorAll('th.sortable').forEach(header => {
            header.addEventListener('click', function() {
                const table = this.closest('table');
                const tbody = table.querySelector('tbody');
                const rows = Array.from(tbody.querySelectorAll('tr'));
                const column = this.cellIndex;
                const dataSort = this.getAttribute('data-sort');

                rows.sort((a, b) => {
                    const aValue = a.cells[column].textContent;
                    const bValue = b.cells[column].textContent;
                    return aValue.localeCompare(bValue);
                });

                if (this.classList.contains('asc')) {
                    rows.reverse();
                    this.classList.remove('asc');
                    this.classList.add('desc');
                } else {
                    this.classList.remove('desc');
                    this.classList.add('asc');
                }

                tbody.append(...rows);
            });
        });
>>>>>>> d31d16c3
    }
};

// Initialize when DOM is loaded
document.addEventListener('DOMContentLoaded', () => {
    WebhookManager.initializeEventListeners();
});<|MERGE_RESOLUTION|>--- conflicted
+++ resolved
@@ -76,7 +76,6 @@
     },
 
     initializeEventListeners: function() {
-<<<<<<< HEAD
         // Remove existing event listeners
         document.querySelectorAll('.automation-header').forEach(header => {
             const oldHeader = header.cloneNode(true);
@@ -96,9 +95,7 @@
         document.querySelectorAll('.toggle-json').forEach(button => {
             button.addEventListener('click', this.toggleJson);
         });
-=======
         // ... other event listeners ...
->>>>>>> d31d16c3
 
         // Status toggle buttons
         document.querySelectorAll('.status-button').forEach(button => {
@@ -109,27 +106,10 @@
                 const isAdmin = button.dataset.isAdmin === 'true';
 
                 WebhookManager.toggleAutomationStatus(automationId, isActive, isAdmin)
-<<<<<<< HEAD
-=======
-                    .then(() => {
-                        // Update button state without page reload
-                        this.textContent = isActive ? 'Inactive' : 'Active';
-                        this.classList.toggle('btn-success');
-                        this.classList.toggle('btn-danger');
-                        this.dataset.isActive = (!isActive).toString();
-
-                        // Update the automation row style
-                        const automationRow = this.closest('.automation-row');
-                        if (automationRow) {
-                            automationRow.classList.toggle('text-muted', !isActive);
-                        }
-                    })
->>>>>>> d31d16c3
                     .catch(error => alert('Error: ' + error.message));
             });
         });
 
-<<<<<<< HEAD
         // Edit buttons
         document.querySelectorAll('.edit-automation-name').forEach(button => {
             button.addEventListener('click', (e) => {
@@ -327,35 +307,6 @@
                 }
             });
         }
-=======
-        // Sorting functionality
-        document.querySelectorAll('th.sortable').forEach(header => {
-            header.addEventListener('click', function() {
-                const table = this.closest('table');
-                const tbody = table.querySelector('tbody');
-                const rows = Array.from(tbody.querySelectorAll('tr'));
-                const column = this.cellIndex;
-                const dataSort = this.getAttribute('data-sort');
-
-                rows.sort((a, b) => {
-                    const aValue = a.cells[column].textContent;
-                    const bValue = b.cells[column].textContent;
-                    return aValue.localeCompare(bValue);
-                });
-
-                if (this.classList.contains('asc')) {
-                    rows.reverse();
-                    this.classList.remove('asc');
-                    this.classList.add('desc');
-                } else {
-                    this.classList.remove('desc');
-                    this.classList.add('asc');
-                }
-
-                tbody.append(...rows);
-            });
-        });
->>>>>>> d31d16c3
     }
 };
 
